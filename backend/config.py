--- conflicted
+++ resolved
@@ -35,11 +35,7 @@
         missing_vars = [var for var in required_vars if not getattr(cls, var)]
 
         if missing_vars:
-<<<<<<< HEAD
-            error_msg = f"Missing required environment variables: {', '.join(missing_vars)}"
-=======
             error_msg = f"""Missing required environment variables: {', '.join(missing_vars)}"""
->>>>>>> 59812982
             logger.warning(error_msg)
             logger.info(
                 "Please create a .env file with your Supabase credentials:")
