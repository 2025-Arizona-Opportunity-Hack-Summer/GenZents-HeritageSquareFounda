--- conflicted
+++ resolved
@@ -215,17 +215,10 @@
             for msg in history:
                 if msg.get('role') == 'user':
                     drive_agent.chat.send_message(
-<<<<<<< HEAD
-                        f"[CONTEXT] User previously said: {msg.get('content')}")
-                elif msg.get('role') == 'assistant':
-                    drive_agent.chat.send_message(
-                        f"[CONTEXT] Assistant previously responded: {msg.get('content')}")
-=======
                         f"""[CONTEXT] User previously said: {msg.get('content')}""")
                 elif msg.get('role') == 'assistant':
                     drive_agent.chat.send_message(
                         f"""[CONTEXT] Assistant previously responded: {msg.get('content')}""")
->>>>>>> 59812982
 
         # Process the current message
         response = await drive_agent.process_message(prompt)
