--- conflicted
+++ resolved
@@ -59,12 +59,8 @@
 
         except Exception as e:
             logger.error(
-<<<<<<< HEAD
-                f"Error retrieving user preferences for {user_id}: {str(e)}")
-=======
                 f"""Error retrieving user preferences for {user_id}: {
                     str(e)}""")
->>>>>>> 59812982
             # Return default preferences on error
             return {
                 "theme": "system",
@@ -95,22 +91,14 @@
             # Reverse to get chronological order (oldest first)
             messages = list(reversed(messages_response.data))
             logger.info(
-<<<<<<< HEAD
-                f"Retrieved {len(messages)} recent messages for chat {chat_id}")
-=======
                 f"""Retrieved {
                     len(messages)} recent messages for chat {chat_id}""")
->>>>>>> 59812982
             return messages
 
         except Exception as e:
             logger.error(
-<<<<<<< HEAD
-                f"Error retrieving recent messages for chat {chat_id}: {str(e)}")
-=======
                 f"""Error retrieving recent messages for chat {chat_id}: {
                     str(e)}""")
->>>>>>> 59812982
             return []
 
     async def get_chat_context_summary(self, chat_id: str) -> str:
@@ -129,12 +117,8 @@
 
         except Exception as e:
             logger.error(
-<<<<<<< HEAD
-                f"Error retrieving context summary for chat {chat_id}: {str(e)}")
-=======
                 f"""Error retrieving context summary for chat {chat_id}: {
                     str(e)}""")
->>>>>>> 59812982
             return ""
 
     async def generate_enhanced_system_prompt(
@@ -246,12 +230,8 @@
 
         except Exception as e:
             logger.error(
-<<<<<<< HEAD
-                f"Error updating context summary for chat {chat_id}: {str(e)}")
-=======
                 f"""Error updating context summary for chat {chat_id}: {
                     str(e)}""")
->>>>>>> 59812982
             return current_summary
 
     def _format_conversation_for_summary(
@@ -305,12 +285,8 @@
 
         except Exception as e:
             logger.error(
-<<<<<<< HEAD
-                f"Error saving context summary for chat {chat_id}: {str(e)}")
-=======
                 f"""Error saving context summary for chat {chat_id}: {
                     str(e)}""")
->>>>>>> 59812982
             raise
 
     async def prepare_llm_context(
@@ -343,12 +319,8 @@
             safety_check = await self.security_service.validate_safe_prompt(user_message)
             if not safety_check.allowed:
                 raise ValueError(
-<<<<<<< HEAD
-                    f"Message safety check failed: {safety_check.reason}")
-=======
                     f"""Message safety check failed: {
                         safety_check.reason}""")
->>>>>>> 59812982
 
             # Check if user can send message
             message_check = await self.security_service.check_user_can_send_message(
@@ -356,12 +328,8 @@
             )
             if not message_check.allowed:
                 raise ValueError(
-<<<<<<< HEAD
-                    f"Message not allowed: {message_check.reason}")
-=======
                     f"""Message not allowed: {
                         message_check.reason}""")
->>>>>>> 59812982
 
             # Add the current user message to history
             current_message = {
