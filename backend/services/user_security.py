--- conflicted
+++ resolved
@@ -100,11 +100,7 @@
             if constraints.status != "active":
                 return SecurityCheck(
                     allowed=False,
-<<<<<<< HEAD
-                    reason=f"Account status is {constraints.status}. Please contact support."
-=======
                     reason=f"""Account status is {constraints.status}. Please contact support."""
->>>>>>> 59812982
                 )
 
             # Check daily message limit
@@ -112,12 +108,8 @@
             if today_messages >= constraints.max_messages_per_day:
                 return SecurityCheck(
                     allowed=False,
-<<<<<<< HEAD
-                    reason=f"Daily message limit reached ({constraints.max_messages_per_day}). Try again tomorrow.",remaining_quota={"messages": 0}
-=======
                     reason=f"""Daily message limit reached ({constraints.max_messages_per_day}). Try again tomorrow.""",
                     remaining_quota={"messages": 0}
->>>>>>> 59812982
                 )
 
             # Estimate tokens (rough approximation: 1 token ≈ 4 characters)
@@ -127,11 +119,7 @@
             if constraints.tokens_used + estimated_tokens > constraints.max_tokens:
                 return SecurityCheck(
                     allowed=False,
-<<<<<<< HEAD
-                    reason=f"Token limit exceeded. Used: {constraints.tokens_used}, Limit: {constraints.max_tokens}",
-=======
                     reason=f"""Token limit exceeded. Used: {constraints.tokens_used}, Limit: {constraints.max_tokens}""",
->>>>>>> 59812982
                     remaining_quota={
                         "tokens": max(
                             0,
@@ -208,11 +196,7 @@
                 if today_tasks >= constraints.max_tasks_per_day:
                     return SecurityCheck(
                         allowed=False,
-<<<<<<< HEAD
-                        reason=f"Daily task limit reached ({constraints.max_tasks_per_day}). Try again tomorrow.",
-=======
                         reason=f"""Daily task limit reached ({constraints.max_tasks_per_day}). Try again tomorrow.""",
->>>>>>> 59812982
                         remaining_quota={"tasks": 0}
                     )
 
