--- conflicted
+++ resolved
@@ -86,13 +86,9 @@
         ).eq("id", chat_id).eq("user_id", current_user.id).execute()
 
         if not chat_response.data:
-<<<<<<< HEAD
-            logger.warning(f"Chat {chat_id} not found for user {current_user.id}")
-=======
             logger.warning(
                 f"""Chat {chat_id} not found for user {
                     current_user.id}""")
->>>>>>> 59812982
             raise HTTPException(status_code=404, detail="Chat not found")
 
         chat_data = chat_response.data[0]
@@ -145,13 +141,9 @@
                 else:
                     # Log denied command for auditing
                     logger.warning(
-<<<<<<< HEAD
-                        f"Command denied for user {current_user.id}: {cmd} - {command_permission_check.reason}")
-=======
                         f"""Command denied for user {
                             current_user.id}: {cmd} - {
                             command_permission_check.reason}""")
->>>>>>> 59812982
 
             # If no commands are allowed, create error message
             if not allowed_commands and all_commands:
@@ -215,12 +207,8 @@
                 # Create notification message about created tasks
                 task_notification_content = f"🔄 **Background Tasks Created**\n\n"
                 task_notification_content += f"The following long-running commands have been queued:\n"
-<<<<<<< HEAD
-                for i, cmd in enumerate(long_running_commands):task_notification_content += f"• `{cmd}` (Task ID: `{task_ids[i]}`)\n"
-=======
                 for i, cmd in enumerate(long_running_commands):
                     task_notification_content += f"""• `{cmd}` (Task ID: `{task_ids[i]}`)\n"""
->>>>>>> 59812982
                 task_notification_content += "\nTasks are running in the background. Check the Tasks page for progress."
 
                 task_message_data = {
@@ -272,18 +260,12 @@
             if command_results:
                 command_content = "**Commands Executed:**\n\n"
                 for result in command_results:
-<<<<<<< HEAD
-                    command_content += f"• `{result.command}`: {result.message}\n"
-                    if result.suggestions:
-                        command_content += f"  - {', '.join(result.suggestions)}\n"
-=======
                     command_content += f"""• `{
                         result.command}`: {
                         result.message}\n"""
                     if result.suggestions:
                         command_content += f"""  - {
                             ', '.join(result.suggestions)}\n"""
->>>>>>> 59812982
 
                 command_message_data = {
                     "id": str(uuid.uuid4()),
@@ -298,13 +280,9 @@
                 }
                 user_supabase.table("messages").insert(
                     command_message_data).execute()
-<<<<<<< HEAD
-                logger.info(f"Command results saved: {command_message_data['id']}")
-=======
                 logger.info(
                     f"""Command results saved: {
                         command_message_data['id']}""")
->>>>>>> 59812982
 
         # 8. Generate AI response for the message (including any remaining content)
         # Use the remaining message or full content if no commands were
@@ -396,13 +374,9 @@
                 current_summary=chat_data.get('context_summary', '')
             )
         except Exception as e:
-<<<<<<< HEAD
-            logger.warning(f"Failed to update context summary for chat {chat_id}: {str(e)}")
-=======
             logger.warning(
                 f"""Failed to update context summary for chat {chat_id}: {
                     str(e)}""")
->>>>>>> 59812982
             # Don't fail the request if summary update fails
 
         # 8. Update chat's updated_at timestamp
@@ -429,13 +403,9 @@
 ):
     """Create a new message and stream AI response"""
     try:
-<<<<<<< HEAD
-        logger.info(f"Creating streaming message for chat {chat_id} by user {current_user.id}")
-=======
         logger.info(
             f"""Creating streaming message for chat {chat_id} by user {
                 current_user.id}""")
->>>>>>> 59812982
 
         # Initialize context manager
         context_manager = get_context_manager(user_supabase)
@@ -446,13 +416,9 @@
         ).eq("id", chat_id).eq("user_id", current_user.id).execute()
 
         if not chat_response.data:
-<<<<<<< HEAD
-            logger.warning(f"Chat {chat_id} not found for user {current_user.id}")
-=======
             logger.warning(
                 f"""Chat {chat_id} not found for user {
                     current_user.id}""")
->>>>>>> 59812982
             raise HTTPException(status_code=404, detail="Chat not found")
 
         chat_data = chat_response.data[0]
@@ -482,13 +448,9 @@
             "metadata": {"has_commands": command_result is not None} if command_result else None
         }
         user_supabase.table("messages").insert(user_message_data).execute()
-<<<<<<< HEAD
-        logger.info(f"User message saved for streaming: {user_message_data['id']}")
-=======
         logger.info(
             f"""User message saved for streaming: {
                 user_message_data['id']}""")
->>>>>>> 59812982
 
         async def generate_response():
             try:
@@ -496,13 +458,9 @@
                 if command_result and command_result.success:
                     command_content = f"**Command Executed:** {command_result.message}"
                     if command_result.suggestions:
-<<<<<<< HEAD
-                        command_content += f"\n\n{chr(10).join(f'• {suggestion}' for suggestion in command_result.suggestions)}"
-=======
                         command_content += f"""\n\n{
                             chr(10).join(
                                 f'• {suggestion}' for suggestion in command_result.suggestions)}"""
->>>>>>> 59812982
 
                     # Stream command result
                     yield f"data: {json.dumps({'type': 'command', 'content': command_content})}\n\n"
@@ -579,12 +537,8 @@
                     )
                 except Exception as e:
                     logger.warning(
-<<<<<<< HEAD
-                        f"Failed to update context summary for chat {chat_id}: {str(e)}")
-=======
                         f"""Failed to update context summary for chat {chat_id}: {
                             str(e)}""")
->>>>>>> 59812982
                     # Don't fail the stream if summary update fails
 
                 # Update chat timestamp
@@ -593,12 +547,8 @@
                 }).eq("id", chat_id).execute()
 
                 logger.info(
-<<<<<<< HEAD
-                    f"AI streaming message saved: {ai_message_data['id']}")
-=======
                     f"""AI streaming message saved: {
                         ai_message_data['id']}""")
->>>>>>> 59812982
                 # Send completion signal with the saved message
                 yield f"data: {json.dumps({'type': 'complete', 'message': ai_response.data[0]})}\n\n"
 
