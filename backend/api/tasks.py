from fastapi import APIRouter, HTTPException, Depends, status, Query
from fastapi.security import HTTPAuthorizationCredentials, HTTPBearer
from typing import List, Optional
from storage.database import supabase, get_current_user, get_user_supabase_client
from models.task import TaskCreate, TaskResponse, TaskUpdate, TaskListResponse, TaskStopRequest, TaskType
from models.user import User
from services.task_processor import task_processor
from utils.command_processor import command_processor
from utils.logger import logger
import uuid
from datetime import datetime
import re

router = APIRouter(prefix="/api/tasks", tags=["tasks"])
security = HTTPBearer()


def get_authenticated_supabase(
    credentials: HTTPAuthorizationCredentials = Depends(security)
):
    """Get Supabase client authenticated with user's token"""
    try:
        token = credentials.credentials
        return get_user_supabase_client(token)
    except Exception as e:
        logger.error(f"Failed to authenticate user: {e}")
        raise HTTPException(
            status_code=status.HTTP_401_UNAUTHORIZED,
            detail="Invalid authentication credentials"
        )


@router.post("/", response_model=TaskResponse)
async def create_task(
    task: TaskCreate,
    current_user: User = Depends(get_current_user),
    user_supabase=Depends(get_authenticated_supabase)
):
    """Create a new long-running task"""
    try:
<<<<<<< HEAD
        logger.info(f"Creating task for user {current_user.id}: {task.command}")
=======
        logger.info(
            f"""Creating task for user {current_user.id}: {task.command}""")
>>>>>>> 59812982

        # Parse command to determine task type and parameters
        task_type, parameters = _parse_command_for_task(
            task.command, task.parameters)

        task_data = {
            "id": str(uuid.uuid4()),
            "user_id": current_user.id,
            "chat_id": task.chat_id,
            "type": task_type.value,
            "command": task.command,
            "parameters": parameters,
            "status": "pending",
            "progress": 0,
            "priority": task.priority,
            "estimated_duration": task.estimated_duration,
            "max_retries": task.max_retries,
            "retry_count": 0,
            "created_at": datetime.utcnow().isoformat(),
            "updated_at": datetime.utcnow().isoformat()
        }

        logger.info(f"Inserting task data: {task_data}")
        response = user_supabase.table("tasks").insert(task_data).execute()

        if not response.data:
            logger.error("No data returned from task creation")
            raise HTTPException(
                status_code=500,
                detail="Task creation failed - no data returned"
            )

        logger.info(f"Task created successfully: {response.data[0]['id']}")
        return TaskResponse.from_task_data(response.data[0])

    except Exception as e:
        error_detail = str(e)
        logger.error(f"Error creating task: {error_detail}")

        if "row-level security policy" in error_detail.lower():
            raise HTTPException(
                status_code=403,
                detail="Permission denied"
            )
        elif "authentication" in error_detail.lower():
            raise HTTPException(
                status_code=401,
                detail="Authentication required"
            )
        else:
            raise HTTPException(status_code=500, detail="Task creation failed")


@router.get("/", response_model=TaskListResponse)
async def get_tasks(
    current_user: User = Depends(get_current_user),
    user_supabase=Depends(get_authenticated_supabase),
    status_filter: Optional[str] = Query(
        None, description="Filter by task status"),
    task_type: Optional[str] = Query(None, description="Filter by task type"),
    page: int = Query(1, ge=1),
    per_page: int = Query(20, ge=1, le=100)
):
    """Get tasks for the current user"""
    try:
        query = user_supabase.table("tasks").select("*", count="exact")

        # Apply filters
        if status_filter:
            query = query.eq("status", status_filter)
        if task_type:
            query = query.eq("type", task_type)

        # Apply pagination
        offset = (page - 1) * per_page
        query = query.order(
            "created_at",
            desc=True).range(
            offset,
            offset + per_page - 1)

        response = query.execute()

        if response.data is None:
            tasks = []
            total = 0
        else:
            # Transform tasks using TaskResponse.from_task_data for frontend
            # compatibility
            tasks = [TaskResponse.from_task_data(
                task) for task in response.data]
            total = response.count if response.count is not None else len(
                tasks)

        return TaskListResponse(
            tasks=tasks,
            total=total,
            page=page,
            per_page=per_page,
            has_next=total > page * per_page,
            has_prev=page > 1
        )

    except Exception as e:
        logger.error(f"Error fetching tasks: {e}")
        raise HTTPException(status_code=500, detail="Failed to fetch tasks")


@router.get("/{task_id}", response_model=TaskResponse)
async def get_task(
    task_id: str,
    current_user: User = Depends(get_current_user),
    user_supabase=Depends(get_authenticated_supabase)
):
    """Get a specific task"""
    try:
        response = user_supabase.table("tasks").select(
            "*").eq("id", task_id).execute()

        if not response.data:
            raise HTTPException(status_code=404, detail="Task not found")

        return TaskResponse.from_task_data(response.data[0])

    except HTTPException:
        raise
    except Exception as e:
        logger.error(f"Error fetching task {task_id}: {e}")
        raise HTTPException(status_code=500, detail="Failed to fetch task")


@router.put("/{task_id}", response_model=TaskResponse)
async def update_task(
    task_id: str,
    task_update: TaskUpdate,
    current_user: User = Depends(get_current_user),
    user_supabase=Depends(get_authenticated_supabase)
):
    """Update a task (admin only for most fields)"""
    try:
        # Check if task exists and user owns it
        existing_response = user_supabase.table(
            "tasks").select("*").eq("id", task_id).execute()

        if not existing_response.data:
            raise HTTPException(status_code=404, detail="Task not found")

        # Prepare update data
        update_data = {
            "updated_at": datetime.utcnow().isoformat()
        }

        # Add provided fields to update
        if task_update.status is not None:
            update_data["status"] = task_update.status.value
        if task_update.progress is not None:
            update_data["progress"] = task_update.progress
        if task_update.result is not None:
            update_data["result"] = task_update.result
        if task_update.error_message is not None:
            update_data["error_message"] = task_update.error_message
        if task_update.logs is not None:
            update_data["logs"] = task_update.logs

        response = user_supabase.table("tasks").update(
            update_data).eq("id", task_id).execute()

        if not response.data:
            raise HTTPException(
                status_code=500,
                detail="Failed to update task")

        return TaskResponse.from_task_data(response.data[0])

    except HTTPException:
        raise
    except Exception as e:
        logger.error(f"Error updating task {task_id}: {e}")
        raise HTTPException(status_code=500, detail="Failed to update task")


@router.post("/{task_id}/cancel")
async def cancel_task(
    task_id: str,
    stop_request: TaskStopRequest,
    current_user: User = Depends(get_current_user)
):
    """Cancel a running task"""
    try:
        success = await task_processor.cancel_task(task_id, current_user.id)

        if not success:
            raise HTTPException(
                status_code=400,
                detail="Task cannot be cancelled (not found, not owned by user, or already completed)"
            )

        return {"message": "Task cancelled successfully",
                "reason": stop_request.reason}

    except HTTPException:
        raise
    except Exception as e:
        logger.error(f"Error cancelling task {task_id}: {e}")
        raise HTTPException(status_code=500, detail="Failed to cancel task")


@router.delete("/{task_id}")
async def delete_task(
    task_id: str,
    current_user: User = Depends(get_current_user),
    user_supabase=Depends(get_authenticated_supabase)
):
    """Delete a task"""
    try:
        response = user_supabase.table(
            "tasks").delete().eq("id", task_id).execute()

        if not response.data:
            raise HTTPException(status_code=404, detail="Task not found")

        return {"message": "Task deleted successfully"}

    except HTTPException:
        raise
    except Exception as e:
        logger.error(f"Error deleting task {task_id}: {e}")
        raise HTTPException(status_code=500, detail="Failed to delete task")


@router.post("/process-command", response_model=TaskResponse)
async def process_command_as_task(
    command: str,
    chat_id: Optional[str] = None,
    priority: int = 5,
    current_user: User = Depends(get_current_user),
    user_supabase=Depends(get_authenticated_supabase)
):
    """Process a command as a long-running task"""
    try:
        # Check if the command should be processed as a task
        if not _is_long_running_command(command):
            raise HTTPException(
                status_code=400,
                detail="Command does not require background processing"
            )

        # Create task from command
        task_create = TaskCreate(
            type=_determine_task_type(command),
            command=command,
            chat_id=chat_id,
            priority=priority
        )

        return await create_task(task_create, current_user, user_supabase)

    except HTTPException:
        raise
    except Exception as e:
        logger.error(f"Error processing command as task: {e}")
        raise HTTPException(
            status_code=500,
            detail="Failed to process command")


# Helper functions

def _parse_command_for_task(
        command: str, provided_parameters: dict) -> tuple[TaskType, dict]:
    """Parse command to determine task type and extract parameters"""
    command = command.strip().lower()
    parameters = provided_parameters.copy()

    if command.startswith('/organize'):
        task_type = TaskType.ORGANIZE
        # Extract path if provided
        parts = command.split()
        if len(parts) > 1:
            parameters["path"] = " ".join(parts[1:])

    elif command.startswith('/search'):

        task_type = TaskType.SEARCH
        # Extract search query
        parts = command.split()
        if len(parts) > 1:
            parameters["query"] = " ".join(parts[1:])

    elif command.startswith('/cleanup'):
        task_type = TaskType.CLEANUP
        # Extract cleanup options
        parts = command.split()
        if len(parts) > 1:
            parameters["options"] = parts[1:]

    elif command.startswith('/folder'):
        task_type = TaskType.FOLDER_OPERATION
        # Extract folder name and action
        if ':' in command:
            folder_part = command.split(':')[1].split()[0]
            parameters["folder_name"] = folder_part
        parts = command.split()
        if len(parts) > 1:
            parameters["action"] = parts[-1] if parts[-1] in ["create",
                                                              "navigate"] else "create"

    elif 'backup' in command:
        task_type = TaskType.BACKUP

    elif 'analyze' in command or 'analysis' in command:
        task_type = TaskType.ANALYSIS

    else:
        # Default to analysis for unknown commands
        task_type = TaskType.ANALYSIS

    return task_type, parameters


def _is_long_running_command(command: str) -> bool:
    """Check if a command should be processed as a long-running task"""
    long_running_keywords = [
        '/organize', '/search', '/cleanup', '/backup',
        'analyze', 'scan', 'index', 'process large',
        'batch', 'bulk', 'mass operation'
    ]

    command_lower = command.lower()
    return any(keyword in command_lower for keyword in long_running_keywords)


def _determine_task_type(command: str) -> TaskType:
    """Determine task type from command"""
    command = command.lower()

    if '/organize' in command:
        return TaskType.ORGANIZE
    elif '/search' in command:
        return TaskType.SEARCH
    elif '/cleanup' in command:
        return TaskType.CLEANUP
    elif '/folder' in command:
        return TaskType.FOLDER_OPERATION
    elif 'backup' in command:
        return TaskType.BACKUP
    else:
        return TaskType.ANALYSIS<|MERGE_RESOLUTION|>--- conflicted
+++ resolved
@@ -38,12 +38,8 @@
 ):
     """Create a new long-running task"""
     try:
-<<<<<<< HEAD
-        logger.info(f"Creating task for user {current_user.id}: {task.command}")
-=======
         logger.info(
             f"""Creating task for user {current_user.id}: {task.command}""")
->>>>>>> 59812982
 
         # Parse command to determine task type and parameters
         task_type, parameters = _parse_command_for_task(
